#include "tensorflow/compiler/xla/xla_client/xrt_computation_client.h"

#include <cstdlib>
#include <functional>

#include "absl/strings/str_cat.h"
#include "absl/types/optional.h"
#include "tensorflow/cc/ops/const_op.h"
#include "tensorflow/compiler/xla/shape_util.h"
#include "tensorflow/compiler/xla/xla_client/debug_macros.h"
#include "tensorflow/compiler/xla/xla_client/multi_wait.h"
#include "tensorflow/compiler/xla/xla_client/sys_util.h"
#include "tensorflow/compiler/xla/xla_client/thread_pool.h"
#include "tensorflow/compiler/xla/xla_client/unique.h"
#include "tensorflow/compiler/xla/xla_client/xla_util.h"
#include "tensorflow/compiler/xla/xla_client/xrt_local_service.h"
#include "tensorflow/core/util/device_name_utils.h"

namespace xla {

XrtComputationClient::XrtComputationClient(
    XrtComputationClient::Options options)
    : options_(std::move(options)) {
  auto default_device_target =
      options_.device_map.find(options_.default_device);
  XLA_CHECK(default_device_target != options_.device_map.end());
  for (const auto& dev_target : options_.device_map) {
    LOG(INFO) << "XRT device " << dev_target.first << " -> "
              << dev_target.second;
  }
  LOG(INFO) << "XRT default device: " << default_device_target->first;
  MaybeCreateLocalService(options_);
  InitializeDevices();
  StartHandleReleaser();
}

void XrtComputationClient::FlushLazyReleases() {
  // Activate the lazy handle releaser and wait for it to complete our run.
  size_t run_id = triggered_task_->Activate();
  triggered_task_->WaitForRun(run_id);
}

size_t XrtComputationClient::ForceReleaseHandles(
    tensorflow::gtl::ArraySlice<const std::shared_ptr<Data>> handles) {
  size_t released = 0;
  for (auto& handle : handles) {
    XrtData* xrt_data = dynamic_cast<XrtData*>(handle.get());
    if (ReleaseXrtData(xrt_data)) {
      ++released;
    }
  }
  return released;
}

std::vector<std::shared_ptr<ComputationClient::Data>>
XrtComputationClient::TransferToServer(
    tensorflow::gtl::ArraySlice<const LiteralDevice> literals) {
  metrics::TimedSection timed(TransferToServerMetric());

  std::mutex lock;
  XrtSessionCache::SessionMap session_map;
  int64 total_size = 0;
  xla_util::MultiWait mwait(literals.size());
  std::map<XrtSession*, SessionWork> session_work_map;
  tensorflow::ClientSession::FeedType feed_inputs;
  std::vector<Literal> literals_storage(literals.size());
  std::vector<const Literal*> literals_ptrs(literals.size());
  for (size_t i = 0; i < literals.size(); ++i) {
    auto converter = [&, i]() {
      const Literal& literal = literals[i].GetLiteral(&literals_storage[i]);
      literals_ptrs[i] = &literal;

      string device = GetEffectiveDevice(literals[i].device);
      const string& xrt_device = TorchDeviceToXrtDevice(device);
      xrt::XLAAllocation alloc;
      alloc.set_device_ordinal(GetDeviceOrdinal(xrt_device));
      *alloc.mutable_value() = literal.ToProto();
      tensorflow::Input::Initializer feed_value(alloc.SerializeAsString());

      {
        std::lock_guard<std::mutex> slock(lock);
        XrtSession* session = GetSessionForXrtDevice(xrt_device, &session_map);
        tensorflow::Scope device_scope =
            session->root()->WithDevice(xrt_device);
        const XrtSession::CachedNode& cached_node =
            GetAllocateNode(session, device_scope, device);
        feed_inputs.insert({cached_node.holders[0], std::move(feed_value)});
        SessionWork* session_work = &session_work_map[session];
        session_work->outputs_handles.push_back(*cached_node.output);
        session_work->index_mapping.push_back(i);

        total_size += literal.size_bytes();
      }
      mwait.Done();
    };
    xla_env::ScheduleClosure(std::move(converter));
  }
  mwait.Wait();

  OutboundDataMetric()->AddSample(total_size);

  std::vector<std::shared_ptr<Data>> results(literals.size());
  for (auto& session_work : session_work_map) {
    std::vector<tensorflow::Tensor> outputs;
    XLA_CHECK_OK(session_work.first->session()->Run(
        feed_inputs, session_work.second.outputs_handles, &outputs));
    XLA_CHECK_EQ(outputs.size(), session_work.second.outputs_handles.size());

    for (size_t i = 0; i < outputs.size(); ++i) {
      size_t li = session_work.second.index_mapping[i];
      results[li] = std::make_shared<XrtData>(
          GetEffectiveDevice(literals[li].device), outputs[i].scalar<int64>()(),
          literals_ptrs[li]->shape(),
          [this](XrtData* xrt_data) { ReleaseXrtData(xrt_data); });
    }
    CreateHandlesCounter()->AddValue(outputs.size());
  }
  return results;
}

std::vector<Literal> XrtComputationClient::TransferFromServer(
    tensorflow::gtl::ArraySlice<const std::shared_ptr<Data>> handles) {
  metrics::TimedSection timed(TransferFromServerMetric());

  XrtSessionCache::SessionMap session_map;
  std::map<XrtSession*, SessionWork> session_work_map;
  tensorflow::ClientSession::FeedType feed_inputs;
  for (size_t i = 0; i < handles.size(); ++i) {
    const XrtData& xrt_data = dynamic_cast<const XrtData&>(*handles[i]);
    XrtSession* session = GetSessionForDevice(xrt_data.device(), &session_map);
    tensorflow::Scope device_scope =
        session->root()->WithDevice(TorchDeviceToXrtDevice(xrt_data.device()));
    const XrtSession::CachedNode& cached_node =
        GetReadNode(session, device_scope, xrt_data.device());
    feed_inputs.insert({cached_node.holders[0], xrt_data.handle});
    SessionWork* session_work = &session_work_map[session];
    session_work->outputs_handles.push_back(*cached_node.output);
    session_work->index_mapping.push_back(i);
  }

  int64 total_size = 0;
  std::vector<Literal> results(handles.size());
  for (auto& session_work : session_work_map) {
    std::vector<tensorflow::Tensor> outputs;
    XLA_CHECK_OK(session_work.first->session()->Run(
        feed_inputs, session_work.second.outputs_handles, &outputs));
    XLA_CHECK_EQ(outputs.size(), session_work.second.outputs_handles.size());

    for (size_t i = 0; i < outputs.size(); ++i) {
      size_t li = session_work.second.index_mapping[i];
      LiteralProto response;
      XLA_CHECK(response.ParseFromString(outputs[i].scalar<string>()()));
      results[li] = std::move(Literal::CreateFromProto(response).ValueOrDie());
      total_size += results[li].size_bytes();
    }
  }
  InboundDataMetric()->AddSample(total_size);
  return results;
}

std::vector<std::shared_ptr<ComputationClient::Data>>
XrtComputationClient::ExecuteComputation(
    const XlaComputation& computation,
    tensorflow::gtl::ArraySlice<Data*> arguments, const string& device,
    const ExecuteComputationOptions& options) {
  metrics::TimedSection timed(ExecuteMetric());

  XrtSessionCache::SessionMap session_map;
  string effective_device = GetEffectiveDevice(device);
  tensorflow::ClientSession::FeedType feed_inputs;
  std::vector<ExecuteContext> exec_ops =
      CreateExecuteOps(&session_map, computation,
                       BuildParallelArguments(arguments), options.output_shape,
                       options.explode_tuple, {effective_device}, &feed_inputs);

  XrtSession* session = GetSessionForDevice(effective_device, &session_map);
  std::vector<tensorflow::Tensor> outputs;
  xrt_util::CheckComputationStatus(
      session->session()->Run(feed_inputs, {exec_ops.front().execute_output},
                              &outputs),
      {&computation});
  XLA_CHECK_EQ(outputs.size(), 1);

  return GetComputationResults(outputs[0], exec_ops.front().result_shape,
                               effective_device);
}

std::vector<std::vector<std::shared_ptr<ComputationClient::Data>>>
XrtComputationClient::ExecuteReplicated(
    const XlaComputation& computation,
    const std::vector<std::vector<Data*>>& arguments,
    tensorflow::gtl::ArraySlice<const string> devices,
    const ExecuteReplicatedOptions& options) {
  metrics::TimedSection timed(ExecuteReplicatedMetric());

  XrtSessionCache::SessionMap session_map;
  tensorflow::ClientSession::FeedType feed_inputs;
  std::vector<ExecuteContext> exec_ops = CreateExecuteOps(
      &session_map, computation, arguments, options.output_shape,
      options.explode_tuple, devices, &feed_inputs);
  return RunComputations(session_map, exec_ops, {&computation}, devices,
                         feed_inputs);
}

std::vector<std::vector<std::shared_ptr<ComputationClient::Data>>>
XrtComputationClient::RunComputations(
    const XrtSessionCache::SessionMap& session_map,
    const std::vector<ExecuteContext>& exec_ops,
    tensorflow::gtl::ArraySlice<const XlaComputation* const> computations,
    tensorflow::gtl::ArraySlice<const string> devices,
    const tensorflow::ClientSession::FeedType& feed_inputs) {
  // In the PyTorch/XRT interface we keep a map (options_.workers_map) from a
  // worker+taskno, to the GRPC server which is the entry point for that worker.
  // Since XRT could re-distribute ops internally, if we have N hosts
  // (worker+taskno), we could have all the workers pointing to a single GRPC
  // entry point, or we could have each worker pointing directly to the target
  // host.
  // The advantage of the latter approach, is that we do not bottleneck
  // (especially when feeding inputs) the single GRPC entry point.
  // Using the N:1 approach, the session_replicas below will contain a single
  // session, and all the replica executions will go through it (and distributed
  // by XRT on the service side).
  // Chosing the 1:1 approach (one session per worker), we will have N sessions
  // within the session_replicas map, which we will be executing independently.
  std::map<XrtSession*, std::vector<size_t>> session_replicas;
  for (size_t i = 0; i < devices.size(); ++i) {
    auto worker_hostport = GetWorkerForDevice(GetEffectiveDevice(devices[i]));
    XrtSession* session = session_map.at(worker_hostport.second).get();
    session_replicas[session].push_back(i);
  }
<<<<<<< HEAD
  // TODO(dlibenzi): These could be run in parallel.
=======

  xla_util::MultiWait mwait(session_replicas.size());
>>>>>>> 07de6585
  std::vector<std::vector<std::shared_ptr<Data>>> results(devices.size());
  for (auto& sess_replica : session_replicas) {
    XrtSession* session = sess_replica.first;
    const std::vector<size_t>& replicas = sess_replica.second;

<<<<<<< HEAD
    for (size_t i = 0; i < outputs.size(); ++i) {
      auto replica = sess_replica.second[i];
      results[replica] =
          GetComputationResults(outputs[i], exec_ops[replica].result_shape,
                                GetEffectiveDevice(devices[replica]));
    }
=======
    auto session_runner = [&, this, session]() {
      std::vector<tensorflow::Output> exec_nodes;
      for (auto replica : replicas) {
        exec_nodes.push_back(exec_ops[replica].execute_output);
      }
      std::vector<tensorflow::Tensor> outputs;
      xrt_util::CheckComputationStatus(
          session->session()->Run(feed_inputs, exec_nodes, &outputs),
          computations);
      XLA_CHECK_EQ(outputs.size(), exec_nodes.size());

      for (size_t i = 0; i < outputs.size(); ++i) {
        auto replica = replicas[i];
        results[replica] =
            GetComputationResults(outputs[i], exec_ops[replica].result_shape,
                                  GetEffectiveDevice(devices[replica]));
      }
      mwait.Done();
    };
    xla_env::ScheduleIoClosure(std::move(session_runner));
>>>>>>> 07de6585
  }
  mwait.Wait();
  return results;
}

std::vector<std::vector<std::shared_ptr<ComputationClient::Data>>>
XrtComputationClient::ExecuteParallel(
    tensorflow::gtl::ArraySlice<const XlaComputation> computations,
    const std::vector<std::vector<Data*>>& arguments,
    tensorflow::gtl::ArraySlice<const string> devices,
    const ExecuteParallelOptions& options) {
  metrics::TimedSection timed(ExecuteParallelMetric());

  XrtSessionCache::SessionMap session_map;
  tensorflow::ClientSession::FeedType feed_inputs;
  std::vector<ExecuteContext> exec_ops = CreateExecuteOps(
      &session_map, computations, arguments, options.output_shapes,
      options.explode_tuple, devices, &feed_inputs);
  std::vector<const XlaComputation*> computations_pointers;
  for (auto& computation : computations) {
    computations_pointers.push_back(&computation);
  }
  return RunComputations(session_map, exec_ops, computations_pointers, devices,
                         feed_inputs);
}

std::vector<std::vector<std::shared_ptr<ComputationClient::Data>>>
XrtComputationClient::DeconstructTuple(
    tensorflow::gtl::ArraySlice<const std::shared_ptr<Data>> tuples) {
  metrics::TimedSection timed(DeconstructTupleMetric());

  XrtSessionCache::SessionMap session_map;
  std::map<XrtSession*, SessionWork> session_work_map;
  std::vector<int64> tuple_elements_count(tuples.size());
  tensorflow::ClientSession::FeedType feed_inputs;
  for (size_t i = 0; i < tuples.size(); ++i) {
    const XrtData& xrt_data = dynamic_cast<const XrtData&>(*tuples[i]);
    XrtSession* session = GetSessionForDevice(xrt_data.device(), &session_map);
    SessionWork* session_work = &session_work_map[session];
    session_work->index_mapping.push_back(i);

    tensorflow::Scope device_scope =
        session->root()->WithDevice(TorchDeviceToXrtDevice(xrt_data.device()));
    int64 count = ShapeUtil::TupleElementCount(xrt_data.shape());
    tuple_elements_count[i] = count;
    for (int64 j = 0; j < count; ++j) {
      const XrtSession::CachedNode& cached_node =
          GetSubTupleNode(session, device_scope, xrt_data.device());
      feed_inputs.insert({cached_node.holders[0], xrt_data.handle});
      tensorflow::Tensor index_tensor(tensorflow::DT_INT32,
                                      tensorflow::TensorShape({1}));
      index_tensor.flat<tensorflow::int32>()(0) = j;
      feed_inputs.insert({cached_node.holders[1], index_tensor});
      session_work->outputs_handles.push_back(*cached_node.output);
    }
  }

  std::vector<std::vector<std::shared_ptr<Data>>> results(tuples.size());
  for (auto& session_work : session_work_map) {
    std::vector<tensorflow::Tensor> outputs;
    XLA_CHECK_OK(session_work.first->session()->Run(
        feed_inputs, session_work.second.outputs_handles, &outputs));
    XLA_CHECK_EQ(outputs.size(), session_work.second.outputs_handles.size());

    size_t output_index = 0;
    for (auto li : session_work.second.index_mapping) {
      const XrtData& xrt_data = dynamic_cast<const XrtData&>(*tuples[li]);
      std::vector<std::shared_ptr<Data>> tuple_results;
      for (size_t i = 0; i < tuple_elements_count[li]; ++i, ++output_index) {
        tuple_results.push_back(std::make_shared<XrtData>(
            xrt_data.device(), outputs[output_index].scalar<int64>()(),
            ShapeUtil::GetTupleElementShape(xrt_data.shape(), i),
            [this](XrtData* xrt_data) { ReleaseXrtData(xrt_data); }));
      }
      results[li] = std::move(tuple_results);
      CreateHandlesCounter()->AddValue(tuple_elements_count[li]);
    }
  }
  return results;
}

XrtSession* XrtComputationClient::GetSessionForTarget(
    const string& target, XrtSessionCache::SessionMap* session_map) {
  return session_cache_.GetSession(target, session_map);
}

XrtSession* XrtComputationClient::GetSessionForXrtDevice(
    const string& xrt_device, XrtSessionCache::SessionMap* session_map) {
  auto worker_hostport = GetWorkerForXrtDevice(xrt_device);
  return GetSessionForTarget(worker_hostport.second, session_map);
}

XrtSession* XrtComputationClient::GetSessionForDevice(
    const string& device, XrtSessionCache::SessionMap* session_map) {
  return GetSessionForXrtDevice(TorchDeviceToXrtDevice(device), session_map);
}

string XrtComputationClient::GetEffectiveDevice(const string& device) const {
  if (device.empty()) {
    return options_.default_device;
  }
  if (device[0] == ':') {
    // Allow devices with ordinal only specification, to expand from the default
    // device type.
    auto pos = options_.default_device.find(':');
    XLA_CHECK_NE(pos, string::npos) << options_.default_device;
    return options_.default_device.substr(0, pos) + device;
  }
  return device;
}

const string& XrtComputationClient::TorchDeviceToXrtDevice(
    const string& device) const {
  auto device_target = options_.device_map.find(GetEffectiveDevice(device));
  XLA_CHECK(device_target != options_.device_map.end())
      << "Unable to find device: " << device;
  return device_target->second;
}

std::unique_ptr<xrt::XLAComputation> XrtComputationClient::CreateXrtComputation(
    const XlaComputation& computation, int64 num_replicas,
    tensorflow::gtl::ArraySlice<const string> devices,
    const Shape* output_shape) const {
  XLA_CHECK_EQ(num_replicas, devices.size());
  std::unique_ptr<xrt::XLAComputation> xrt_computation(
      new xrt::XLAComputation());
  auto config = xrt_computation->mutable_config();
  config->set_num_replicas(num_replicas);
  config->set_num_cores_per_replica(1);
  if (num_replicas > 1) {
    auto device_assignment = config->mutable_device_assignment();
    auto computation_device = device_assignment->add_computation_devices();
    for (int64 i = 0; i < num_replicas; ++i) {
      const string& xrt_device = TorchDeviceToXrtDevice(devices[i]);
      const auto& core_coords = GetDeviceMeshCoords(xrt_device);
      auto replica_device = computation_device->add_replica_devices();
      for (auto coord : core_coords) {
        replica_device->add_value(coord);
      }
    }
  }
  *config->mutable_program_shape() =
      computation.GetProgramShape().ValueOrDie().ToProto();
  if (output_shape != nullptr) {
    *config->mutable_program_shape()->mutable_result() =
        output_shape->ToProto();
  }
  *xrt_computation->mutable_hlo_snapshot() =
      *computation.Snapshot().ValueOrDie();
  return xrt_computation;
}

absl::optional<string> XrtComputationClient::GetArgumentsDevice(
    tensorflow::gtl::ArraySlice<Data*> arguments) const {
  xla_util::Unique<string> unique_device;
  for (size_t i = 0; i < arguments.size(); ++i) {
    XrtData* xrt_data = dynamic_cast<XrtData*>(arguments[i]);
    unique_device.set(xrt_data->device());
  }
  if (!unique_device) {
    return absl::nullopt;
  }
  return *unique_device;
}

void XrtComputationClient::VerifyReplicasDevices(
    const std::vector<std::vector<Data*>>& arguments,
    tensorflow::gtl::ArraySlice<const string> devices) const {
  std::set<string> unique_devices;
  for (size_t i = 0; i < arguments.size(); ++i) {
    auto opt_device = GetArgumentsDevice(arguments[i]);
    if (opt_device) {
      XLA_CHECK_EQ(*opt_device, devices[i]);
    } else {
      opt_device = devices[i];
    }
    XLA_CHECK(unique_devices.insert(*opt_device).second)
        << "Cannot have two different replicas using the same device: "
        << *opt_device;
  }
}

tensorflow::Tensor XrtComputationClient::GetArgumentsInputs(
    tensorflow::gtl::ArraySlice<Data*> arguments, const string& device,
    tensorflow::ClientSession::FeedType* feed_inputs) {
  tensorflow::Tensor inputs_tensor(tensorflow::DT_INT64,
                                   tensorflow::TensorShape({arguments.size()}));
  for (size_t i = 0; i < arguments.size(); ++i) {
    XrtData* xrt_data = dynamic_cast<XrtData*>(arguments[i]);
    XLA_CHECK_EQ(device, xrt_data->device());
    inputs_tensor.flat<tensorflow::int64>()(i) = xrt_data->handle;
  }
  return inputs_tensor;
}

std::vector<XrtComputationClient::ExecuteContext>
XrtComputationClient::CreateExecuteOps(
    XrtSessionCache::SessionMap* session_map,
    tensorflow::gtl::ArraySlice<const XlaComputation> computations,
    const std::vector<std::vector<Data*>>& arguments,
    tensorflow::gtl::ArraySlice<const Shape* const> output_shapes,
    bool explode_tuple, tensorflow::gtl::ArraySlice<const string> devices,
    tensorflow::ClientSession::FeedType* feed_inputs) {
  std::vector<ExecuteContext> exec_ops;
  VerifyReplicasDevices(arguments, devices);
  for (size_t i = 0; i < computations.size(); ++i) {
    const XlaComputation& computation = computations[i];
    const Shape* output_shape =
        (i < output_shapes.size()) ? output_shapes[i] : nullptr;
    ProgramShape program_shape;
    if (output_shape == nullptr) {
      program_shape = computation.GetProgramShape().ValueOrDie();
      output_shape = &program_shape.result();
    }
    auto xrt_computation = CreateXrtComputation(computation, /*num_replicas=*/1,
                                                {devices[i]}, output_shape);

    auto inputs = GetArgumentsInputs(arguments[i], devices[i], feed_inputs);
    const string& xrt_device = TorchDeviceToXrtDevice(devices[i]);
    XrtSession* session = GetSessionForXrtDevice(xrt_device, session_map);
    tensorflow::Scope device_scope = session->root()->WithDevice(xrt_device);
    const XrtSession::CachedNode& cached_node =
        GetCompileExecuteNode(session, device_scope, devices[i]);
    feed_inputs->insert(
        {cached_node.holders[0], xrt_computation->SerializeAsString()});

    xrt::XRTExecutionConfig exec_config;
    exec_config.set_core_index_in_replica(0);
    exec_config.set_release_input_handles(false);
    exec_config.set_release_compilation_handle(true);
    exec_config.set_return_exploded_tuple(explode_tuple);
    feed_inputs->insert(
        {cached_node.holders[1], exec_config.SerializeAsString()});
    feed_inputs->insert({cached_node.holders[2], inputs});

    exec_ops.emplace_back(*cached_node.output, *output_shape);
  }
  return exec_ops;
}

std::vector<XrtComputationClient::ExecuteContext>
XrtComputationClient::CreateExecuteOps(
    XrtSessionCache::SessionMap* session_map, const XlaComputation& computation,
    const std::vector<std::vector<Data*>>& arguments, const Shape* output_shape,
    bool explode_tuple, tensorflow::gtl::ArraySlice<const string> devices,
    tensorflow::ClientSession::FeedType* feed_inputs) {
  ProgramShape program_shape;
  if (output_shape == nullptr) {
    program_shape = computation.GetProgramShape().ValueOrDie();
    output_shape = &program_shape.result();
  }
  VerifyReplicasDevices(arguments, devices);
  auto xrt_computation = CreateXrtComputation(computation, arguments.size(),
                                              devices, output_shape);

  absl::optional<tensorflow::ops::Placeholder> computation_holder;
  std::vector<ExecuteContext> exec_ops;
  for (size_t i = 0; i < arguments.size(); ++i) {
    auto inputs = GetArgumentsInputs(arguments[i], devices[i], feed_inputs);
    const string& xrt_device = TorchDeviceToXrtDevice(devices[i]);
    XrtSession* session = GetSessionForXrtDevice(xrt_device, session_map);
    tensorflow::Scope device_scope = session->root()->WithDevice(xrt_device);
    const XrtSession::CachedNode& cached_node =
        GetCompileExecuteNode(session, device_scope, devices[i]);
    feed_inputs->insert(
        {cached_node.holders[0], xrt_computation->SerializeAsString()});

    xrt::XRTExecutionConfig exec_config;
    exec_config.set_core_index_in_replica(0);
    exec_config.set_release_input_handles(false);
    exec_config.set_release_compilation_handle(true);
    exec_config.set_return_exploded_tuple(explode_tuple);
    feed_inputs->insert(
        {cached_node.holders[1], exec_config.SerializeAsString()});
    feed_inputs->insert({cached_node.holders[2], inputs});

    exec_ops.emplace_back(*cached_node.output, *output_shape);
  }
  return exec_ops;
}

void XrtComputationClient::ReleaseHandles(
    tensorflow::gtl::ArraySlice<const DeviceHandle> handles) {
  metrics::TimedSection timed(ReleaseHandlesTimeMetric());

  struct SessionReleases {
    tensorflow::ClientSession::FeedType feed_inputs;
    std::vector<tensorflow::Operation> releases;
  };
  XrtSessionCache::SessionMap session_map;
  std::map<XrtSession*, SessionReleases> session_releases_map;
  for (auto& handle : handles) {
    XrtSession* session = GetSessionForDevice(handle.device, &session_map);
    SessionReleases* release = &session_releases_map[session];
    tensorflow::Scope device_scope =
        session->root()->WithDevice(TorchDeviceToXrtDevice(handle.device));
    const XrtSession::CachedNode& cached_node =
        GetReleaseAllocationHandleNode(session, device_scope, handle.device);
    release->feed_inputs.insert({cached_node.holders[0], handle.handle});
    release->releases.push_back(*cached_node.operation);
  }
  for (const auto& session_releases : session_releases_map) {
    std::vector<tensorflow::Tensor> outputs;
    XLA_CHECK_OK(session_releases.first->session()->Run(
        session_releases.second.feed_inputs, {},
        session_releases.second.releases, &outputs));
  }
  DestroyHandlesCounter()->AddValue(handles.size());
}

void XrtComputationClient::StartHandleReleaser() {
  int64 num_threads = sys_util::GetEnvInt("XLA_HANDLE_RELEASE_THREADS",
                                          options_.device_map.size());
  triggered_task_.reset(
      new xla_util::TriggeredTask([this]() { HandleReleaser(); }, num_threads));
}

void XrtComputationClient::HandleReleaser() {
  std::vector<DeviceHandle> released_handles;
  {
    std::lock_guard<std::mutex> lock(lock_);
    released_handles.swap(released_handles_);
  }
  if (!released_handles.empty()) {
    ReleaseHandles(released_handles);
  }
}

bool XrtComputationClient::ReleaseXrtData(XrtData* xrt_data) {
  bool released = false;
  {
    std::lock_guard<std::mutex> lock(lock_);
    absl::optional<int64> opt_handle = xrt_data->Release();
    if (opt_handle) {
      released_handles_.emplace_back(xrt_data->device(), *opt_handle);
      released = true;
    }
  }
  if (released) {
    triggered_task_->Activate();
    ReleaseHandlesCounter()->AddValue(1);
  }
  return released;
}

std::pair<XrtComputationClient::Worker, string>
XrtComputationClient::GetWorkerForXrtDevice(const string& xrt_device) const {
  tensorflow::DeviceNameUtils::ParsedName parsed_device;
  XLA_CHECK(
      tensorflow::DeviceNameUtils::ParseFullName(xrt_device, &parsed_device) &&
      parsed_device.has_job && parsed_device.has_task)
      << xrt_device;

  auto worker_hostport =
      options_.workers_map.find(Worker(parsed_device.job, parsed_device.task));
  XLA_CHECK(worker_hostport != options_.workers_map.end()) << xrt_device;
  return std::pair<Worker, string>(worker_hostport->first,
                                   worker_hostport->second);
}

std::pair<XrtComputationClient::Worker, string>
XrtComputationClient::GetWorkerForDevice(const string& device) const {
  return GetWorkerForXrtDevice(TorchDeviceToXrtDevice(device));
}

const std::vector<int>& XrtComputationClient::GetDeviceMeshCoords(
    const string& xrt_device) const {
  auto it = device_mesh_coords_.find(xrt_device);
  if (it == device_mesh_coords_.end()) {
    LOG(FATAL) << "Missing mesh coordinates for device: " << xrt_device;
  }
  return it->second;
}

tensorflow::tpu::TopologyProto XrtComputationClient::InitializeAndFetchTopology(
    const string& xrt_device) {
  auto worker_hostport = GetWorkerForXrtDevice(xrt_device);
  LOG(INFO) << "Initializing TPU system for worker "
            << worker_hostport.first.name << ":"
            << worker_hostport.first.task_no << " at "
            << worker_hostport.second;
  string system_device =
      absl::StrCat("/job:", worker_hostport.first.name,
                   "/replica:0/task:", worker_hostport.first.task_no,
                   "/device:TPU_SYSTEM:0");
  XrtSessionCache::SessionMap session_map;
  XrtSession* session =
      GetSessionForTarget(worker_hostport.second, &session_map);
  tensorflow::Scope tpu_system_scope =
      session->root()->WithDevice(system_device);
  const auto unique_name =
      tpu_system_scope.GetUniqueNameForOp("ConfigureDistributedTPU");
  auto builder = tensorflow::NodeBuilder(unique_name, "ConfigureDistributedTPU")
                     .Attr("embedding_config", "")
                     .Attr("tpu_embedding_config", "")
                     .Attr("is_global_init", false);
  tpu_system_scope.UpdateBuilder(&builder);

  tensorflow::Node* result;
  session->root()->UpdateStatus(
      builder.Finalize(tpu_system_scope.graph(), &result));
  XLA_CHECK_OK(tpu_system_scope.status());
  session->root()->UpdateStatus(tpu_system_scope.DoShapeInference(result));

  std::vector<tensorflow::Tensor> outputs;
  XLA_CHECK_OK(session->root()->status());
  XLA_CHECK_OK(
      session->session()->Run({tensorflow::Output(result, 0)}, &outputs));
  XLA_CHECK_EQ(outputs.size(), 1);

  tensorflow::tpu::TopologyProto topology_proto;
  XLA_CHECK(topology_proto.ParseFromString(outputs[0].scalar<string>()()));
  return topology_proto;
}

void XrtComputationClient::InitializeDevices() {
  auto it = options_.device_map.find("TPU:0");
  if (it != options_.device_map.end()) {
    tensorflow::tpu::TopologyProto topology_proto =
        InitializeAndFetchTopology(it->second);
    LOG(INFO) << "TPU topology: " << topology_proto.DebugString();

    tensorflow::DeviceNameUtils::ParsedName parsed_device;
    XLA_CHECK(tensorflow::DeviceNameUtils::ParseFullName(it->second,
                                                         &parsed_device) &&
              parsed_device.has_job)
        << it->second;
    string tpu_job_name = parsed_device.job;
    for (const auto& dev_target : options_.device_map) {
      XLA_CHECK(tensorflow::DeviceNameUtils::ParseFullName(dev_target.second,
                                                           &parsed_device) &&
                parsed_device.has_job && parsed_device.has_task &&
                parsed_device.has_id)
          << dev_target.second;
      if (parsed_device.job != tpu_job_name) {
        continue;
      }
      XLA_CHECK_LE(parsed_device.task, topology_proto.num_tasks());
      XLA_CHECK_LE(parsed_device.id, topology_proto.num_tpu_devices_per_task());
      // The topology proto 'device_coordinates' is a linear list of
      // [num_tasks][devices_per_task][mesh_shape_size] coordinates, where the
      // mesh coordinates are usually [x, y, c] ('x' and 'y' being the spatial
      // chip coordinated and 'c' the core number).
      int64 base_index = parsed_device.task *
                             topology_proto.num_tpu_devices_per_task() *
                             topology_proto.mesh_shape_size() +
                         parsed_device.id * topology_proto.mesh_shape_size();
      std::vector<int> device_mesh_coords(topology_proto.mesh_shape_size());
      for (int i = 0; i < topology_proto.mesh_shape_size(); ++i) {
        device_mesh_coords[i] =
            topology_proto.device_coordinates(base_index + i);
      }
      device_mesh_coords_.insert(
          {dev_target.second, std::move(device_mesh_coords)});
    }
  }
}

std::vector<std::shared_ptr<ComputationClient::Data>>
XrtComputationClient::GetComputationResults(
    const tensorflow::Tensor& xrt_result, const Shape& result_shape,
    const string& device) {
  std::vector<std::shared_ptr<Data>> results;
  if (xrt_result.dims() == 1) {
    auto handles_vec = xrt_result.vec<int64>();
    for (int64 i = 0; i < handles_vec.size(); ++i) {
      results.push_back(std::make_shared<XrtData>(
          device, handles_vec(i),
          ShapeUtil::GetTupleElementShape(result_shape, i),
          [this](XrtData* xrt_data) { ReleaseXrtData(xrt_data); }));
    }
  } else {
    results.push_back(std::make_shared<XrtData>(
        device, xrt_result.scalar<int64>()(), result_shape,
        [this](XrtData* xrt_data) { ReleaseXrtData(xrt_data); }));
  }
  CreateHandlesCounter()->AddValue(results.size());
  return results;
}

string XrtComputationClient::GetDefaultDevice() const {
  return options_.default_device;
}

const XrtSession::CachedNode& XrtComputationClient::GetCompileExecuteNode(
    XrtSession* session, const tensorflow::Scope& scope, const string& device) {
  static const string op_name("XrtCompileExecute");
  XrtSession::NodeCache* cache =
      session->GetNodeCache(XrtSession::GetCacheKey(op_name, device));
  if (cache->Empty()) {
    std::vector<tensorflow::ops::Placeholder> holders(
        {tensorflow::ops::Placeholder(scope, tensorflow::DT_STRING),
         tensorflow::ops::Placeholder(scope, tensorflow::DT_STRING),
         tensorflow::ops::Placeholder(
             scope, tensorflow::DT_INT64,
             tensorflow::ops::Placeholder::Shape({-1}))});
    auto computation_handle = tensorflow::ops::XRTCompile(scope, holders[0]);
    cache->Add(std::make_shared<XrtSession::CachedNode>(
        tensorflow::ops::XRTExecute(scope, computation_handle.handle,
                                    holders[1],
                                    {tensorflow::Output(holders[2])}),
        std::move(holders)));
  }
  return cache->Get();
}

const XrtSession::CachedNode& XrtComputationClient::GetReadNode(
    XrtSession* session, const tensorflow::Scope& scope, const string& device) {
  static const string op_name("XrtRead");
  XrtSession::NodeCache* cache =
      session->GetNodeCache(XrtSession::GetCacheKey(op_name, device));
  if (cache->Empty()) {
    std::vector<tensorflow::ops::Placeholder> holders(
        {tensorflow::ops::Placeholder(scope, tensorflow::DT_INT64)});
    cache->Add(std::make_shared<XrtSession::CachedNode>(
        tensorflow::ops::XRTReadLiteral(scope, holders[0]),
        std::move(holders)));
  }
  return cache->Get();
}

const XrtSession::CachedNode& XrtComputationClient::GetAllocateNode(
    XrtSession* session, const tensorflow::Scope& scope, const string& device) {
  static const string op_name("XrtAllocate");
  XrtSession::NodeCache* cache =
      session->GetNodeCache(XrtSession::GetCacheKey(op_name, device));
  if (cache->Empty()) {
    std::vector<tensorflow::ops::Placeholder> holders(
        {tensorflow::ops::Placeholder(scope, tensorflow::DT_STRING)});
    cache->Add(std::make_shared<XrtSession::CachedNode>(
        tensorflow::ops::XRTAllocate(scope, holders[0]), std::move(holders)));
  }
  return cache->Get();
}

const XrtSession::CachedNode&
XrtComputationClient::GetReleaseAllocationHandleNode(
    XrtSession* session, const tensorflow::Scope& scope, const string& device) {
  static const string op_name("XrtReleaseAllocationHandle");
  XrtSession::NodeCache* cache =
      session->GetNodeCache(XrtSession::GetCacheKey(op_name, device));
  if (cache->Empty()) {
    std::vector<tensorflow::ops::Placeholder> holders(
        {tensorflow::ops::Placeholder(scope, tensorflow::DT_INT64)});
    cache->Add(std::make_shared<XrtSession::CachedNode>(
        tensorflow::ops::XRTReleaseAllocationHandle(scope, holders[0]),
        std::move(holders)));
  }
  return cache->Get();
}

const XrtSession::CachedNode& XrtComputationClient::GetSubTupleNode(
    XrtSession* session, const tensorflow::Scope& scope, const string& device) {
  static const string op_name("XrtSubTuple");
  XrtSession::NodeCache* cache =
      session->GetNodeCache(XrtSession::GetCacheKey(op_name, device));
  if (cache->Empty()) {
    std::vector<tensorflow::ops::Placeholder> holders(
        {tensorflow::ops::Placeholder(scope, tensorflow::DT_INT64),
         tensorflow::ops::Placeholder(
             scope, tensorflow::DT_INT32,
             tensorflow::ops::Placeholder::Shape({1}))});
    cache->Add(std::make_shared<XrtSession::CachedNode>(
        tensorflow::ops::XRTSubTuple(scope, holders[0], holders[1]),
        std::move(holders)));
  }
  return cache->Get();
}

std::vector<std::vector<ComputationClient::Data*>>
XrtComputationClient::BuildParallelArguments(
    tensorflow::gtl::ArraySlice<Data*> arguments) {
  std::vector<std::vector<ComputationClient::Data*>> para_arguments(1);
  para_arguments[0].insert(para_arguments[0].end(), arguments.begin(),
                           arguments.end());
  return para_arguments;
}

void XrtComputationClient::MaybeCreateLocalService(
    const XrtComputationClient::Options& options) {
  static const string grpc_root("grpc://localhost:");
  int task_index = -1;
  string job_name;
  string cluster_spec;
  for (auto& worker_target : options.workers_map) {
    if (worker_target.second.compare(0, grpc_root.size(), grpc_root) == 0 &&
        worker_target.first.name == "localservice") {
      job_name = worker_target.first.name;
      task_index = worker_target.first.task_no;
      cluster_spec = absl::StrCat(
          worker_target.first.name,
          "|localhost:", worker_target.second.substr(grpc_root.size()));
    }
  }
  if (!cluster_spec.empty()) {
    XrtLocalService* service =
        new XrtLocalService(cluster_spec, job_name, task_index);
    service->Start();
  }
}

}  // namespace xla<|MERGE_RESOLUTION|>--- conflicted
+++ resolved
@@ -228,25 +228,13 @@
     XrtSession* session = session_map.at(worker_hostport.second).get();
     session_replicas[session].push_back(i);
   }
-<<<<<<< HEAD
-  // TODO(dlibenzi): These could be run in parallel.
-=======
 
   xla_util::MultiWait mwait(session_replicas.size());
->>>>>>> 07de6585
   std::vector<std::vector<std::shared_ptr<Data>>> results(devices.size());
   for (auto& sess_replica : session_replicas) {
     XrtSession* session = sess_replica.first;
     const std::vector<size_t>& replicas = sess_replica.second;
 
-<<<<<<< HEAD
-    for (size_t i = 0; i < outputs.size(); ++i) {
-      auto replica = sess_replica.second[i];
-      results[replica] =
-          GetComputationResults(outputs[i], exec_ops[replica].result_shape,
-                                GetEffectiveDevice(devices[replica]));
-    }
-=======
     auto session_runner = [&, this, session]() {
       std::vector<tensorflow::Output> exec_nodes;
       for (auto replica : replicas) {
@@ -267,7 +255,6 @@
       mwait.Done();
     };
     xla_env::ScheduleIoClosure(std::move(session_runner));
->>>>>>> 07de6585
   }
   mwait.Wait();
   return results;
