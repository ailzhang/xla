# Parse local options first, and rewrite the sys.argv[].
# We need to do that before import "common", as otherwise we get an error for
# unrecognized arguments.
import argparse
import os
import sys
import tempfile

parser = argparse.ArgumentParser(add_help=False)
parser.add_argument('--replicated', action='store_true')
parser.add_argument('--long_test', action='store_true')
parser.add_argument('--max_diff_count', type=int, default=25)
parser.add_argument('--verbosity', type=int, default=0)
FLAGS, leftovers = parser.parse_known_args()
sys.argv = [sys.argv[0]] + leftovers
# Setup import folders.
_XLA_FOLDER = os.path.dirname(os.path.dirname(os.path.abspath(sys.argv[0])))
sys.path.append(os.path.join(os.path.dirname(_XLA_FOLDER), 'test'))
sys.path.insert(0, _XLA_FOLDER)

# Normal imports section starts here.
import collections
from common_utils import TestCase, run_tests, iter_indices
import copy
import itertools
import numpy
import re
import torch
import torch.nn as nn
import torch.nn.functional as F
import torch.optim as optim
import torch_xla
import torch_xla_py.data_parallel as dp
import torch_xla_py.model_comparator as mc
import torch_xla_py.parallel_loader as pl
import torch_xla_py.utils as xu
import torch_xla_py.xla_model as xm
import torchvision
import unittest

DeviceSupport = collections.namedtuple('DeviceSupport', ['num_devices'])


def _gen_tensor(*args, **kwargs):
  return torch.randn(*args, **kwargs)


def _gen_int_tensor(*args, **kwargs):
  return torch.randint(*args, **kwargs)


class Holder(object):
  pass


def _get_device_support(devname):
  devices = torch_xla._XLAC._xla_get_devices()
  num_devices = 0
  for device in devices:
    if re.match(devname + r':\d+$', device):
      num_devices += 1
  return DeviceSupport(num_devices=num_devices) if num_devices > 0 else None


def _support_replicated(devname, num_devices):
  devsup = _get_device_support(devname)
  if not devsup:
    return False
  return devsup.num_devices >= num_devices


def _random_inputs(shapes, num_replicas=1):
  random_tensors = []
  for _ in range(0, num_replicas):
    replica_inputs = []
    for shape in shapes:
      replica_inputs.append(_gen_tensor(*shape))
    random_tensors.append(tuple(replica_inputs))
  return tuple(random_tensors)


def _random_like(tensor_list):
  random_tensors = []
  for o in tensor_list:
    if o.dtype == torch.float32 or o.dtype == torch.float64:
      random_tensors += [_gen_tensor(*o.shape, dtype=o.dtype)]
    elif o.dtype == torch.int64:
      # TODO remove this, we shouldn't be needing to pass random_tensor for long types
      random_tensors += [torch.empty_like(o)]
    else:
      raise RuntimeError('Unsupported type: ', o.dtype)
  return random_tensors


def _zeros_like(tensor_list):
  zeros_tensors = []
  for o in tensor_list:
    if o.dtype == torch.float32 or o.dtype == torch.float64:
      zeros_tensors += [torch.zeros(*o.shape, dtype=o.dtype)]
    elif o.dtype == torch.int64:
      # TODO remove this, we shouldn't be needing to pass zeros_tensor for long types
      zeros_tensors += [torch.zeros_like(o)]
    else:
      raise RuntimeError('Unsupported type: ', o.dtype)
  return zeros_tensors


def _dump_differences(target, result, rtol=1e-5, atol=1e-3, max_diff_count=0):
  env = Holder()
  env.max_diff = 0.0
  env.max_rel = None
  env.max_index = None
  env.diff_count = 0

  def check_values(a, b, index):
    r = max(abs(a), abs(b)) * rtol
    diff = abs(a - b)
    if diff > max(r, atol):
      print('a={}\tb={}\tdiff={}\tindex={}'.format(a, b, diff, index))
      env.diff_count += 1
      if diff > env.max_diff:
        env.max_diff = diff
        env.max_rel = diff / max(abs(a), abs(b))
        env.max_index = index

  if isinstance(target, torch.Tensor):
    assert isinstance(result, torch.Tensor)
    assert target.size() == result.size()
    if target.dim() > 0:
      for i in iter_indices(target):
        check_values(target[i], result[i], i)
        if max_diff_count > 0 and env.diff_count >= max_diff_count:
          break
    else:
      check_values(target.item(), result.item(), 0)
  elif isinstance(target, (list, tuple)):
    assert isinstance(result, (list, tuple))
    assert len(target) == len(result)
    for i, v in enumerate(target):
      check_values(v, result[i], [i])
      if max_diff_count > 0 and env.diff_count >= max_diff_count:
        break
  elif isinstance(target, float):
    assert isinstance(result, float)
    check_values(target, result, [])
  if env.max_index is not None:
    print('\nmax_diff={}\tmax_rel={}\tindex={}'.format(env.max_diff,
                                                       env.max_rel,
                                                       env.max_index))


class XlaTestCase(TestCase):

  def assertEqualRel(self, out, expected, rel_err=1e-2, abs_err=1e-5):
    try:
      diff_tensor = (out - expected).abs().float()
      max_rel_err = torch.max(out.abs(), expected.abs()).float() * rel_err
      # Allow higher relative differences as long as we're still below the
      # absolute error.
      max_abs_err = torch.max(max_rel_err,
                              torch.ones_like(out).float() * abs_err)
      super(XlaTestCase, self).assertEqual(diff_tensor.size(),
                                           max_abs_err.size())
      if (diff_tensor.numel() > 0 and
          torch.le(diff_tensor, max_abs_err).min().item() == 0):
        self.fail('Relative error higher than the maximum tolerance')
    except:
      _dump_differences(
          out,
          expected,
          rtol=rel_err,
          atol=abs_err,
          max_diff_count=FLAGS.max_diff_count)
      raise

  def assertEqualDbg(self, out, expected):
    try:
      super(XlaTestCase, self).assertEqual(out, expected)
    except:
      _dump_differences(
          out,
          expected,
          rtol=1e-8,
          atol=1e-8,
          max_diff_count=FLAGS.max_diff_count)
      raise

  def makeComparable(self, value):
    if isinstance(value, torch.Tensor):
      if value.dtype == torch.bool:
        value = value.to(dtype=torch.uint8)
      if xm.is_xla_tensor(value.data):
        return value.data.cpu()
      return value.data
    return value

  def runAtenTest(self, tensors, fn, device=None, rel_err=1e-2, abs_err=1e-5):
    if device is None:
      device = xm.xla_device()
    tensors = xu.as_list(tensors)
    xla_tensors = [x.to(device) for x in tensors]
    results = xu.as_list(fn(*tensors))
    xla_results = xu.as_list(fn(*xla_tensors))
    for at, xt in zip(results, xla_results):
      self.assertEqualRel(
          self.makeComparable(xt),
          self.makeComparable(at),
          rel_err=rel_err,
          abs_err=abs_err)


class TestToXlaTensorArena(XlaTestCase):

  def test(self):
    xla_device = xm.xla_device()

    kdata = [_gen_tensor(2, 3), _gen_tensor(3, 4)]
    kdata.append([_gen_tensor(2, 5), _gen_tensor(3, 6)])
    data = dict()
    data[_gen_tensor(2, 2)] = tuple(kdata)
    data[_gen_tensor(2, 4)] = set([12.0, _gen_tensor(3, 7)])
    data['ABC'] = _gen_tensor(4, 3)

    def select_fn(v):
      return type(v) == torch.Tensor

    def convert_fn(tensors):
      devices = [str(xla_device)] * len(tensors)
      return torch_xla._XLAC._xla_tensors_from_aten(tensors, devices)

    def check_fn(v):
      if select_fn(v):
        return xm.is_xla_tensor(v)
      elif isinstance(v, (list, tuple, set)):
        for x in v:
          if not check_fn(x):
            return False
      elif isinstance(v, dict):
        for k, x in v.items():
          if not check_fn(k) or not check_fn(x):
            return False
      return True

    xla_data = xm.ToXlaTensorArena(convert_fn, select_fn).transform(data)
    self.assertTrue(check_fn(xla_data))


class TestParallelLoader(XlaTestCase):

  def test(self):
    devices = xm.get_xla_supported_devices()
    A = 3.11
    B = 4.09
    batch_size = 128 * len(devices)
    gen = xu.FnDataGenerator(
        lambda x: x * A + B, batch_size, _gen_tensor, dims=[8], count=10)
    para_loader = pl.ParallelLoader(gen, batch_size, devices)
    for x, (data, target) in para_loader:
      for device in devices:
        dx = para_loader.to(data, device)
        self.assertEqual(dx.device, torch.device(device))


class TestAtenTensorTo(XlaTestCase):

  def test(self):
    devices = xm.get_xla_supported_devices()
    for device in reversed(devices):
      t = _gen_tensor(8, 12)
      tto = t.to(device=torch.device(device))
      self.assertEqual(tto.device, torch.device(device))
    t = _gen_tensor(8, 12).to(device=torch.device(devices[0]))
    for device in devices[1:]:
      tto = t.to(device=torch.device(device))
      self.assertEqual(tto.device, torch.device(device))
    for i in range(0, len(devices) - 1):
      dev0 = devices[i]
      dev1 = devices[i + 1]
      t0 = torch.zeros(4, 4, device=torch.device(dev0))
      t1 = t0.to(device=torch.device(dev1))
      t0 = t0 + torch.ones_like(t0, device=torch.device(dev0))
      t1 = t1 + torch.ones_like(t1, device=torch.device(dev1))
      self.assertEqual(t0.cpu(), t1.cpu())


class XlaMNIST(nn.Module):

  def __init__(self):
    super(XlaMNIST, self).__init__()
    self.conv1 = nn.Conv2d(1, 10, kernel_size=5)
    self.conv2 = nn.Conv2d(10, 20, kernel_size=5)
    self.fc1 = nn.Linear(320, 50)
    self.fc2 = nn.Linear(50, 10)

  def forward(self, x):
    x = F.relu(F.max_pool2d(self.conv1(x), 2))
    x = F.relu(F.max_pool2d(self.conv2(x), 2))
    x = x.view(-1, 320)
    x = F.relu(self.fc1(x))
    x = self.fc2(x)
    return F.log_softmax(x, dim=1)


class TestParallelTensorMNIST(XlaTestCase):

  def test(self):
    devices = xm.get_xla_supported_devices()
    batch_size = xu.getenv_as('BATCH_SIZE', int, defval=8)
    sample_count = xu.getenv_as('SAMPLE_COUNT', int, defval=10)
    train_loader = xu.SampleGenerator(
        data=(torch.zeros(batch_size, 1, 28,
                          28), torch.zeros(batch_size, dtype=torch.int64)),
        sample_count=sample_count * len(devices))

    def loop_fn(model, loader, device, context):
      loss_fn = nn.NLLLoss()
      optimizer = optim.SGD(model.parameters(), lr=0.01, momentum=0.5)

      for x, (data, target) in loader:
        with xu.TimedScope(msg='Training loop: ', printfn=None):
          optimizer.zero_grad()
          output = xu.timed(lambda: model(data), msg='Model: ', printfn=None)
          loss = xu.timed(
              lambda: loss_fn(output, target), msg='Loss: ', printfn=None)
          xu.timed(loss.backward, msg='LossBkw: ', printfn=None)
          xu.timed(
              lambda: xm.optimizer_step(optimizer), msg='Step: ', printfn=None)
          self.assertLess(loss.cpu().item(), 3.0)

    model_parallel = dp.DataParallel(XlaMNIST, device_ids=devices)
    model_parallel(loop_fn, train_loader)


class TestParallelTensorResnet18(XlaTestCase):

  def test(self):
    devices = xm.get_xla_supported_devices()
    batch_size = xu.getenv_as('BATCH_SIZE', int, defval=4)
    sample_count = xu.getenv_as('SAMPLE_COUNT', int, defval=10)
    train_loader = xu.SampleGenerator(
        data=(torch.zeros(batch_size, 3, 224,
                          224), torch.zeros(batch_size, dtype=torch.int64)),
        sample_count=sample_count * len(devices))

    def loop_fn(model, loader, device, context):
      loss_fn = nn.NLLLoss()
      optimizer = optim.SGD(model.parameters(), lr=0.01, momentum=0.5)

      for x, (data, target) in loader:
        with xu.TimedScope(msg='Training loop: ', printfn=None):
          optimizer.zero_grad()
          output = xu.timed(lambda: model(data), msg='Model: ', printfn=None)
          loss = xu.timed(
              lambda: loss_fn(output, target), msg='Loss: ', printfn=None)
          xu.timed(loss.backward, msg='LossBkw: ', printfn=None)
          xu.timed(
              lambda: xm.optimizer_step(optimizer), msg='Step: ', printfn=None)
          self.assertLess(loss.cpu().item(), 3.0)

    model_parallel = dp.DataParallel(
        torchvision.models.resnet18, device_ids=devices)
    model_parallel(loop_fn, train_loader)


class TestLongGraphChain(XlaTestCase):

  def test(self):
    device = xm.xla_device()
    orig_x = torch.Tensor([[1, 2], [3, 4]])
    orig_y = torch.Tensor([[0.1, 0.2], [0.3, 0.4]])
    x = orig_x
    y = orig_y
    xla_x = orig_x.to(device)
    xla_y = orig_y.to(device)
    for i in range(0, 2000):
      x = x + 2 * y
      xla_x = xla_x + 2 * xla_y
    self.assertEqualRel(x, xla_x.cpu(), rel_err=1e-3, abs_err=5)


class TestSelect(XlaTestCase):

  def test_get_xla_tensor(self):
    x = _gen_tensor(14, 24, 8, device=xm.xla_device())
    t = x.data.cpu()
    sx = x.select(1, 12)
    tx = t.select(1, 12)
    self.assertEqual(tx, sx.data.cpu())


class TestAtenXlaTensor(XlaTestCase):

  def test_get_real_xla_devices(self):
    devices = xm.get_xla_supported_devices()
    xla_devices = torch_xla._XLAC._xla_real_devices(devices)
    for device, xdevice in zip(devices, xla_devices):
      self.assertTrue(re.match(r'(CPU|GPU|TPU):\d+$', xdevice) is not None)

  def test_negative_slice(self):
    t = _gen_tensor(32, 24, 32)
    x = t.to(xm.xla_device())
    t_slice = t[:, :, -1]
    x_slice = x[:, :, -1]
    self.assertEqual(t_slice.data, x_slice.data.cpu())

  def test_negative_cat(self):
    t = _gen_tensor(2, 5, 3)
    x = t.to(xm.xla_device())
    t_cat = torch.cat([t, t], -1)
    x_cat = torch.cat([x, x], -1)
    self.assertEqual(t_cat.data, x_cat.data.cpu())

  def test_cat_empty_tensor(self):
    t = _gen_tensor(2, 5, 3)
    empty_tensor = torch.Tensor()
    x = t.to(xm.xla_device())
    empty_tensor_xla = empty_tensor.to(xm.xla_device())
    t_cat = torch.cat([t, empty_tensor], 0)
    x_cat = torch.cat([x, empty_tensor_xla], 0)
    self.assertEqual(t_cat.data, x_cat.data.cpu())

  def test_masked_fill_with_tensor(self):
    input = _gen_tensor(2, 5, 4, 3)
    mask = torch.randint(0, 2, input.size(), dtype=torch.bool)
    value = torch.tensor(42)
    xla_input = input.to(xm.xla_device())
    xla_mask = mask.to(xm.xla_device())
    xla_value = value.to(xm.xla_device())
    result = torch.masked_fill(input, mask, value)
    xla_result = torch.masked_fill(xla_input, xla_mask, xla_value)
    self.assertEqual(input.data, xla_input.data.cpu())
    self.assertEqual(result.data, xla_result.data.cpu())

  def test_add_mixed_device(self):
    input = _gen_tensor(3, 800, 1066)
    xla_input = input.to(xm.xla_device())
    output = input + 2
    xla_output = xla_input + 2
    self.assertEqual(output.data, xla_output.data.cpu())

  def test_mul_mixed_device(self):
    input = _gen_tensor(3, 800, 1066)
    xla_input = input.to(xm.xla_device())
    output = input * 2
    xla_output = xla_input * 2
    self.assertEqual(output.data, xla_output.data.cpu())

  def test_sub_mixed_device(self):
    input = _gen_tensor(3, 800, 1066)
    xla_input = input.to(xm.xla_device())
    output = input - 2
    xla_output = xla_input - 2
    self.assertEqual(output.data, xla_output.data.cpu())

  def test_div_mixed_device(self):
    input = _gen_tensor(3, 800, 1066)
    xla_input = input.to(xm.xla_device())
    output = input / 2
    xla_output = xla_input / 2
    self.assertEqual(output.data, xla_output.data.cpu())

  def test_rand(self):
    x = torch.rand(3, 5, device=xm.xla_device())
    self.assertEqual(x.device.type, 'xla')

  def test_randperm(self):
    x = torch.randperm(3, device=xm.xla_device())
    self.assertEqual(x.device.type, 'xla')

  def test_randn_like(self):
    shape = (5, 1, 1)
    x = torch.randn_like(torch.zeros(shape, device=xm.xla_device()))
    self.assertEqual(x.device.type, 'xla')

  def test_rand_like(self):
    shape = (5, 1, 1)
    x = torch.rand_like(torch.zeros(shape, device=xm.xla_device()))
    self.assertEqual(x.device.type, 'xla')

  def test_randint_like(self):
    shape = (5, 1, 1)
    x = torch.randint_like(
            torch.zeros(shape, device=xm.xla_device(), dtype=torch.uint8),
            6, 10)
    self.assertEqual(x.device.type, 'xla')

  def test_no_storage(self):
    x = torch.randn(5, device=xm.xla_device())
    self.assertRaises(Exception, x.device)

  def test_slice_copy(self):
    a = torch.rand(3, 3, 3)
    xla_device = xm.xla_device()
    xla_a = a.to(xla_device)
    shape = (4, 4, 4)
    b = a.new(*shape).zero_()
    xla_b = xla_a.new(*shape).zero_()
    b[:a.shape[0], :a.shape[1], :a.shape[2]].copy_(a)
    xla_b[:a.shape[0], :a.shape[1], :a.shape[2]].copy_(xla_a)
    self.assertEqual(b.data, xla_b.data.cpu())

  def test_slice_assign(self):
    a = torch.rand(3, 3, 3)
    xla_device = xm.xla_device()
    xla_a = a.to(xla_device)
    shape = (4, 4, 4)
    b = a.new(*shape).zero_()
    xla_b = xla_a.new(*shape).zero_()
    b[0, :, :] = 1
    xla_b[0, :, :] = 1
    self.assertEqual(b.data, xla_b.data.cpu())

  def test_slice_stepped_assign(self):
    a = torch.ones((10, 4))
    xla_device = xm.xla_device()
    xla_a = a.to(xla_device)
    a[:, 0::2] = 2
    xla_a[:, 0::2] = 2
    self.assertEqual(a.data, xla_a.data.cpu())

  def test_slice_stepped_other_assign(self):
    a = torch.ones((10, 4))
    xla_device = xm.xla_device()
    xla_a = a.to(xla_device)
    a[:, 1::4] = 2
    xla_a[:, 1::4] = 2
    self.assertEqual(a.data, xla_a.data.cpu())

  def test_ailing_slice(self):
    xla_device = xm.xla_device()
    a = torch.ones((1000, 324)).to(xla_device)
    xla_a = a.to(xla_device)
    w = a[:, 2::4]
    xla_w = a[:, 2::4]
    dw = torch.clamp(w, max=3.1)
    xla_dw = torch.clamp(xla_w, max=3.1)
    self.assertEqual(w.data, xla_w.data.cpu())

  def test_slice_rnd_stepped_assign(self):
    xla_device = xm.xla_device()
    size = 10
    for s in range(0, size - 1):
      for e in range(1, size - s):
        a = torch.ones((3, size))
        xla_a = a.to(xla_device)
        a[:, s::e] = 2
        xla_a[:, s::e] = 2
        self.assertEqual(a.data, xla_a.data.cpu())

  def test_empty_advanced_indexing(self):
    xla_device = xm.xla_device()
    base = torch.randn(2, 3, 4, 5)
    xla_base = base.to(device=xla_device)
    result = base[:, torch.empty(0, 6, dtype=torch.int64)]
    xla_result = xla_base[:, torch.empty(0, 6, dtype=torch.int64)]
    self.assertEqual(result, xla_result)

  def test_empty_strided(self):
    xla_device = xm.xla_device()
    m = nn.Conv1d(4, 6, kernel_size=3, groups=2)
    a = torch.rand(2, 4, 6, requires_grad=True)
    xla_m = copy.deepcopy(m).to(xla_device)
    xla_a = a.clone().to(xla_device).detach()
    xla_a.requires_grad = True
    output = m(a)
    grad_input = torch.autograd.grad(
        output, (a,) + tuple(m.parameters()), output, create_graph=True)
    grad_grad_input = torch.autograd.grad(
        output.sum() + sum(map(lambda x: x.sum(), grad_input)),
        (a, output) + tuple(m.parameters()),
        retain_graph=True)
    xla_output = xla_m(xla_a)
    xla_grad_input = torch.autograd.grad(
        xla_output, (xla_a,) + tuple(xla_m.parameters()),
        xla_output,
        create_graph=True)
    xla_grad_grad_input = torch.autograd.grad(
        xla_output.sum() + sum(map(lambda x: x.sum(), xla_grad_input)),
        (xla_a, xla_output) + tuple(xla_m.parameters()),
        retain_graph=True)
    self.assertEqual(grad_grad_input, xla_grad_grad_input)

  def test_clamp(self):
    a = torch.randn(3, 3)
    xla_a = a.to(xm.xla_device())
    b = torch.clamp(a, max=3.4)
    xla_b = torch.clamp(xla_a, max=3.4)
    self.assertEqual(b.data, xla_b.data.cpu())

  def test_rrelu_module(self):
    xla_device = xm.xla_device()
    a = torch.rand(1, 2, 2, requires_grad=True)
    xla_a = a.to(xla_device).detach()
    xla_a.requires_grad = True

    m = nn.RReLU()
    xla_m = m.to(xla_device)

    output = m(a)
    xla_output = xla_m(xla_a)
    self.assertEqual(output, xla_output.cpu())

    output.sum().backward()
    xla_output.sum().backward()
    self.assertEqual(a.grad, xla_a.grad.cpu())

  def test_max_broadcast(self):
    xla_device = xm.xla_device()
    a = torch.rand(3, 1, 2)
    b = torch.rand(4, 2)
    c = torch.max(a, b)
    xla_a = a.to(xla_device)
    xla_b = b.to(xla_device)
    xla_c = torch.max(xla_a, xla_b)
    self.assertEqual(c.data, xla_c.data.cpu())

  def test_index_put(self):
    xla_device = xm.xla_device()
    a = torch.tensor([1, 1, 1, 1]).to(xla_device).to(dtype=torch.float32)
    b = torch.rand(4) > 0.1
    a[b] = 10
    vset = b.sum().item()
    self.assertEqual(a.sum().item(), 10.0 * vset + (4.0 - vset))

  def test_pred_type(self):
    xla_device = xm.xla_device()
    a = torch.rand(4)
    b = torch.rand(4)
    xla_a = a.to(xla_device)
    xla_b = b.to(xla_device)
    c = (a >= 0.25)
    d = (b >= 0.5)
    xla_c = (xla_a >= 0.25)
    xla_d = (xla_b >= 0.5)
    e = torch.cat([a, b], dim=0)
    xla_e = torch.cat([xla_a, xla_b], dim=0)
    f = e.sum().item()
    xla_f = xla_e.sum().item()
    self.assertEqual(f, xla_f)

  def test_s_copy_dtype(self):
    xla_device = xm.xla_device()
    a = torch.rand(10).to(xla_device).to(dtype=torch.uint8)
    b = torch.tensor([0, 1, 2, 3]).to(xla_device)
    self.assertEqual(a[b].dtype, torch.uint8)

  def test_slice_zero_sized_dim(self):
    xla_device = xm.xla_device()
    v = torch.randn(2, 3, 4, 5).to(xla_device)
    y = v[:, :, :, 1]
    z = y[:, 1:1, :]
    self.assertEqual(z.size()[1], 0)

  def test_byte_dtype(self):
    xla_device = xm.xla_device()
    x = torch.ByteTensor([0, 1]).to(xla_device)
    y = torch.ByteTensor([0, 1]).to(xla_device)
    z = x + y
    self.assertEqual(z.dtype, torch.uint8)

  def test_frac_negative(self):
    xla_device = xm.xla_device()
    a = torch.tensor(-3.2)
    b = a.frac()
    xla_a = a.to(xla_device)
    xla_b = xla_a.frac()
    self.assertEqual(b, xla_b)

  def test_norm_p0(self):
    # p = 0 is equivalent to nonzero
    xla_device = xm.xla_device()
    a = torch.randn(3, 2)
    xla_a = a.to(xla_device)
    norm = a.norm(p = 0)
    xla_norm = xla_a.norm(p = 0)
    self.assertEqual(norm, xla_norm)

  def test_slice_start_end(self):

    def test_fn(x):
      return x[:, :, -1:0]

    self.runAtenTest(torch.rand(2, 3, 5), test_fn)

  def test_index_bool(self):

    def test_fn(a):
      neg_ones = torch.ones_like(a) * -1
      neg_ones_expanded = neg_ones.unsqueeze(0).unsqueeze(0)
      a[True] = neg_ones_expanded
      return a

    self.runAtenTest(torch.rand(2, 3), test_fn)

  def test_pred_and_u8(self):

    def test_fn(a):
      return torch.isfinite(a) & a.ne(0)

    self.runAtenTest(torch.rand(4, 3), test_fn)

  def test_scatter_add_bool(self):
    xla_device = xm.xla_device()
    a = torch.tensor([[True, True, True, True, True], [True, True, True, True, True]])
    b = torch.zeros(3, 5, dtype=torch.bool)
    index = torch.tensor([[0, 1, 2, 0, 0], [2, 0, 0, 1, 2]])
    b.scatter_add_(0, index, a)
    xla_a = a.to(xla_device)
    xla_b = b.to(xla_device)
    xla_index = index.to(xla_device)
    xla_b.scatter_add_(0, xla_index, xla_a)
    self.assertEqual(b, xla_b)

  def test_squeeze_nonzero(self):

    def test_fn(a):
      level = 1
      return torch.nonzero(a == level).squeeze(1)

    self.runAtenTest(torch.tensor([3, 1]), test_fn)

  def test_expand_default(self):

    def test_fn(a):
      return a.expand((1, 1, -1, -1))

    self.runAtenTest(torch.zeros([4, 4]), test_fn)

<<<<<<< HEAD
  def test_stack_pred(self):

    def test_fn(a):
      i0, j0, k0 = a[:-1].t()
      i1, j1, k1 = a[1:].t()
      i_ok = i1 >= i0
      j_ok = (j1 >= j0) | (i1 > i0)
      return torch.stack([i_ok, j_ok], dim=1)

    self.runAtenTest(torch.randint(3, (7, 3)), test_fn)
=======
  def test_max_throw(self):
    xla_device = xm.xla_device()
    xla_a = torch.randn(2, 0, 4, device=xla_device)
    self.assertRaises(RuntimeError, lambda: torch.max(xla_a, dim=1))
    self.assertRaises(RuntimeError, lambda: torch.max(xla_a))
>>>>>>> 61fe256f

  def test_save(self):
    xla_device = xm.xla_device()
    x = torch.randn(5, device=xla_device)
    x_file = tempfile.mktemp()
    try:
      torch.save(x, x_file)
      x_loaded = torch.load(x_file)
      self.assertEqual(x, x_loaded)
    finally:
      os.remove(x_file)

  def test_print(self):
    xla_device = xm.xla_device()
    x = torch.tensor([5], device=xla_device)
    expected_str = 'tensor([5], device=\'' + str(xla_device) + '\')'
    self.assertExpectedInline(str(x), expected_str)


class MNISTComparator(nn.Module):

  def __init__(self):
    super(MNISTComparator, self).__init__()
    self.conv1 = nn.Conv2d(1, 10, kernel_size=5)
    self.conv2 = nn.Conv2d(10, 20, kernel_size=5)
    self.fc1 = nn.Linear(320, 50)
    self.fc2 = nn.Linear(50, 10)

  def forward(self, x):
    mc.save(None, x)
    x = F.relu(F.max_pool2d(self.conv1(x), 2))
    mc.save('layer1', x)
    x = F.relu(F.max_pool2d(self.conv2(x), 2))
    mc.save('layer2', x)
    x = torch.flatten(x, 1)
    x = F.relu(self.fc1(x))
    mc.save('relu', x)
    x = self.fc2(x)
    x = F.log_softmax(x, dim=1)
    mc.save('result', x)
    return x


class TestModelComparator(XlaTestCase):

  def test(self):
    xla_device = xm.xla_device()
    x = _gen_tensor(8, 1, 28, 28)

    torch.manual_seed(42)
    model = MNISTComparator()
    save_dir1 = xu.TmpFolder()
    mc.configure(save_dir1.name)
    model(x)

    save_dir2 = xu.TmpFolder()
    mc.configure(save_dir2.name)
    torch.manual_seed(42)
    xla_model = MNISTComparator().to(xla_device)
    xla_x = x.to(xla_device)
    xla_model(xla_x)

    report = mc.compare(save_dir1.name, save_dir2.name, rtol=1e-03, atol=1e-04)
    if report:
      print(report)
    self.assertEqual(len(report), 0)


class TestGeneric(XlaTestCase):

  def test_zeros_like_patch(self):
    a = torch.ones(3, 3)
    b = torch.zeros_like(a, dtype=torch.int8)
    self.assertEqual(b.dtype, torch.int8)
    self.assertEqual(b.sum().item(), 0)


if __name__ == '__main__':
  torch.set_default_tensor_type('torch.FloatTensor')
  torch.manual_seed(42)
  torch_xla._XLAC._xla_set_use_full_mat_mul_precision(
      use_full_mat_mul_precision=True)
  test = unittest.main(verbosity=FLAGS.verbosity, exit=False)
  if xu.getenv_as('METRICS_DEBUG', bool, defval=False):
    print(torch_xla._XLAC._xla_metrics_report())
  sys.exit(0 if test.result.wasSuccessful() else 1)<|MERGE_RESOLUTION|>--- conflicted
+++ resolved
@@ -726,7 +726,6 @@
 
     self.runAtenTest(torch.zeros([4, 4]), test_fn)
 
-<<<<<<< HEAD
   def test_stack_pred(self):
 
     def test_fn(a):
@@ -737,13 +736,12 @@
       return torch.stack([i_ok, j_ok], dim=1)
 
     self.runAtenTest(torch.randint(3, (7, 3)), test_fn)
-=======
+
   def test_max_throw(self):
     xla_device = xm.xla_device()
     xla_a = torch.randn(2, 0, 4, device=xla_device)
     self.assertRaises(RuntimeError, lambda: torch.max(xla_a, dim=1))
     self.assertRaises(RuntimeError, lambda: torch.max(xla_a))
->>>>>>> 61fe256f
 
   def test_save(self):
     xla_device = xm.xla_device()
